--- conflicted
+++ resolved
@@ -26,11 +26,7 @@
         private static readonly int keySize = Utility.GetSize(default(Key));
         private static readonly int valueSize = Utility.GetSize(default(Value));
 
-<<<<<<< HEAD
-        public BlittableAllocator(LogSettings settings, IFasterEqualityComparer<Key> comparer, Action<long, long> evictCallback = null, LightEpoch epoch = null, Action<long> flushCallback = null)
-=======
         public BlittableAllocator(LogSettings settings, IFasterEqualityComparer<Key> comparer, Action<long, long> evictCallback = null, LightEpoch epoch = null, Action<CommitInfo> flushCallback = null)
->>>>>>> a4c21f38
             : base(settings, comparer, evictCallback, epoch, flushCallback)
         {
             values = new byte[BufferSize][];
