--- conflicted
+++ resolved
@@ -1388,17 +1388,13 @@
         public void AsyncFlushPagesToDevice(long startPage, long endPage, long endLogicalAddress, IDevice device, IDevice objectLogDevice, out SemaphoreSlim completedSemaphore)
         {
             int totalNumPages = (int)(endPage - startPage);
-<<<<<<< HEAD
             completedSemaphore = new SemaphoreSlim(0);
             var asyncResult = new PageAsyncFlushResult<Empty>
             {
                 completedSemaphore = completedSemaphore,
                 count = totalNumPages
             };
-=======
             var localSegmentOffsets = new long[SegmentBufferSize];
-            completed = new CountdownEvent(totalNumPages);
->>>>>>> 47d50d12
 
             for (long flushPage = startPage; flushPage < endPage; flushPage++)
             {
